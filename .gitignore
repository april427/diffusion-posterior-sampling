__pycache__/

venv/

.DS_Store

<<<<<<< HEAD
logs/
=======
results/
checkpoints/
>>>>>>> fc6038b5
<|MERGE_RESOLUTION|>--- conflicted
+++ resolved
@@ -4,9 +4,3 @@
 
 .DS_Store
 
-<<<<<<< HEAD
-logs/
-=======
-results/
-checkpoints/
->>>>>>> fc6038b5
